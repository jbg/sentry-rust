[package]
name = "sentry"
version = "0.1.10"
authors = ["Alexis Agahi <aagahi@prefetch.com>"]
license = "MIT/Apache-2.0"
readme = "Readme.md"
<<<<<<< HEAD
repository = "https://github.com/aagahi/rust-sentry"
homepage = "https://github.com/aagahi/rust-sentry"
documentation = "https://github.com/aagahi/rust-sentry"
description = "Sentry (getsentry.com) client for Rust"

[dependencies]
backtrace = "0.3"
hyper = { git = "https://github.com/hyperium/hyper" }
hyper-tls = { git = "https://github.com/hyperium/hyper-tls" }
=======
repository = "https://github.com/getsentry/sentry-rust"
homepage = "https://github.com/getsentry/sentry-rust"
documentation = "https://github.com/getsentry/sentry-rust"
description = """
Sentry (getsentry.com) client for rust ;)
"""


[dependencies]
backtrace = "0.3"
hyper = "0.10"
hyper-native-tls = "0.2.3"
>>>>>>> 29648e22
time = "0.1"
chrono = "0.3"
url = "1"
log = "0.3"
<<<<<<< HEAD
tokio-core = "0.1"
futures = "0.1"
serde_json = "1.0"
serde = "1.0"
serde_derive = "1.0"
maplit = "0.1"
=======
error-chain = "0.10.0"
>>>>>>> 29648e22
<|MERGE_RESOLUTION|>--- conflicted
+++ resolved
@@ -4,41 +4,23 @@
 authors = ["Alexis Agahi <aagahi@prefetch.com>"]
 license = "MIT/Apache-2.0"
 readme = "Readme.md"
-<<<<<<< HEAD
-repository = "https://github.com/aagahi/rust-sentry"
-homepage = "https://github.com/aagahi/rust-sentry"
-documentation = "https://github.com/aagahi/rust-sentry"
+repository = "https://github.com/getsentry/rust-sentry"
+homepage = "https://github.com/getsentry/rust-sentry"
+documentation = "https://github.com/getsentry/rust-sentry"
 description = "Sentry (getsentry.com) client for Rust"
 
 [dependencies]
 backtrace = "0.3"
 hyper = { git = "https://github.com/hyperium/hyper" }
 hyper-tls = { git = "https://github.com/hyperium/hyper-tls" }
-=======
-repository = "https://github.com/getsentry/sentry-rust"
-homepage = "https://github.com/getsentry/sentry-rust"
-documentation = "https://github.com/getsentry/sentry-rust"
-description = """
-Sentry (getsentry.com) client for rust ;)
-"""
-
-
-[dependencies]
-backtrace = "0.3"
-hyper = "0.10"
-hyper-native-tls = "0.2.3"
->>>>>>> 29648e22
 time = "0.1"
 chrono = "0.3"
 url = "1"
 log = "0.3"
-<<<<<<< HEAD
 tokio-core = "0.1"
 futures = "0.1"
 serde_json = "1.0"
 serde = "1.0"
 serde_derive = "1.0"
 maplit = "0.1"
-=======
-error-chain = "0.10.0"
->>>>>>> 29648e22
+error-chain = "0.10.0"
#[macro_use]
extern crate log;

#[macro_use]
extern crate error_chain;

extern crate backtrace;
extern crate time;
extern crate url;

use std::collections::HashMap;
use std::thread;
use std::sync::mpsc::{channel, Sender, Receiver};
use std::sync::{Arc, Mutex};
use std::sync::atomic::{AtomicBool, Ordering};
use std::fmt::{self, Debug};
use std::default::Default;
use std::env;
use std::error::Error;
use std::str::FromStr;
<<<<<<< HEAD

#[macro_use]
extern crate maplit;

extern crate tokio_core;
use tokio_core::reactor::Core;

extern crate futures;
use futures::future::Future;
use futures::Stream;
=======
// use std::io::Write;
mod errors;
pub use self::errors::*;
>>>>>>> 29648e22

#[macro_use]
extern crate hyper;
use hyper::{Client, Method};
use hyper::client::Request;
use hyper::header::{Headers, ContentType, Authorization, Basic};

extern crate hyper_tls;
use hyper_tls::HttpsConnector;

extern crate chrono;
use chrono::offset::utc::UTC;

extern crate serde;
#[macro_use]
extern crate serde_derive;
extern crate serde_json;

struct ThreadState<'a> {
    alive: &'a mut Arc<AtomicBool>,
}
impl<'a> ThreadState<'a> {
    fn set_alive(&self) {
        self.alive.store(true, Ordering::Relaxed);
    }
}
impl<'a> Drop for ThreadState<'a> {
    fn drop(&mut self) {
        self.alive.store(false, Ordering::Relaxed);
    }
}

pub trait WorkerClosure<T, P>: Fn(&P, T) -> () + Send + Sync {}
impl<T, F, P> WorkerClosure<T, P> for F where F: Fn(&P, T) -> () + Send + Sync {}


pub struct SingleWorker<T: 'static + Send, P: Clone + Send> {
    parameters: P,
    f: Arc<Box<WorkerClosure<T, P, Output = ()>>>,
    receiver: Arc<Mutex<Receiver<T>>>,
    sender: Mutex<Sender<T>>,
    alive: Arc<AtomicBool>,
}

impl<T: 'static + Debug + Send, P: 'static + Clone + Send> SingleWorker<T, P> {
    pub fn new(parameters: P, f: Box<WorkerClosure<T, P, Output = ()>>) -> SingleWorker<T, P> {
        let (sender, receiver) = channel::<T>();

        let worker = SingleWorker {
            parameters: parameters,
            f: Arc::new(f),
            receiver: Arc::new(Mutex::new(receiver)),
            sender: Mutex::new(sender), /* too bad sender is not sync -- suboptimal.... see https://github.com/rust-lang/rfcs/pull/1299/files */
            alive: Arc::new(AtomicBool::new(true)),
        };
        SingleWorker::spawn_thread(&worker);
        worker
    }

    fn is_alive(&self) -> bool {
        self.alive.clone().load(Ordering::Relaxed)
    }

    fn spawn_thread(worker: &SingleWorker<T, P>) {
        let mut alive = worker.alive.clone();
        let f = worker.f.clone();
        let receiver = worker.receiver.clone();
        let parameters = worker.parameters.clone();
        thread::spawn(move || {
            let state = ThreadState { alive: &mut alive };
            state.set_alive();

            let lock = match receiver.lock() {
                Ok(guard) => guard,
                Err(poisoned) => poisoned.into_inner(),
            };
            loop {
                match lock.recv() {
                    Ok(value) => f(&parameters, value),
                    Err(_) => {
                        thread::yield_now();
                    }
                };
            }

        });
        while !worker.is_alive() {
            thread::yield_now();
        }
    }

    pub fn work_with(&self, msg: T) {
        let alive = self.is_alive();
        if !alive {
            SingleWorker::spawn_thread(self);
        }

        let lock = match self.sender.lock() {
            Ok(guard) => guard,
            Err(poisoned) => poisoned.into_inner(),
        };

        let _ = lock.send(msg);
    }
}

#[derive(Debug, Clone, Serialize)]
pub struct StackFrame {
    filename: String,
    function: String,
    lineno: u32,
}

#[derive(Debug, Clone, Serialize)]
struct StackTrace {
    frames: Vec<StackFrame>
}

// see https://docs.getsentry.com/hosted/clientdev/attributes/
#[derive(Debug, Clone, Serialize)]
pub struct Event {
    // required
    event_id: String, // uuid4 exactly 32 characters (no dashes!)
    message: String, // Maximum length is 1000 characters.
    timestamp: String, // ISO 8601 format, without a timezone ex: "2011-05-02T17:41:36"
    level: String, // fatal, error, warning, info, debug
    logger: String, // ex "my.logger.name"
    platform: String, // Acceptable values ..., other
    sdk: SDK,
    device: Device,
    // optional
    culprit: Option<String>, // the primary perpetrator of this event ex: "my.module.function_name"
    server_name: Option<String>, // host client from which the event was recorded
    stacktrace: Option<StackTrace>,
    release: Option<String>, // generally be something along the lines of the git SHA for the given project
    tags: HashMap<String, String>,
    environment: Option<String>, // ex: "production"
    modules: HashMap<String, String>,
    extra: HashMap<String, String>,
    fingerprint: Vec<String>, // An array of strings used to dictate the deduplicating for this event.
}
impl Event {
    pub fn new(logger: &str,
               level: &str,
               message: &str,
               device: &Device,
               culprit: Option<&str>,
               fingerprint: Option<Vec<String>>,
               server_name: Option<&str>,
               stack_trace: Option<Vec<StackFrame>>,
               release: Option<&str>,
               environment: Option<&str>)
               -> Event {


        Event {
            event_id: "".to_string(),
            message: message.to_owned(),
            timestamp: UTC::now().format("%Y-%m-%dT%H:%M:%S").to_string(), /* ISO 8601 format, without a timezone ex: "2011-05-02T17:41:36" */
            level: level.to_owned(),
            logger: logger.to_owned(),
            platform: "other".to_string(),
            sdk: SDK {
                name: "rust-sentry".to_string(),
                version: env!("CARGO_PKG_VERSION").to_string(),
            },
            device: device.to_owned(),
            culprit: culprit.map(|c| c.to_owned()),
            server_name: server_name.map(|c| c.to_owned()),
            stacktrace: stack_trace.map(|f| StackTrace { frames: f }),
            release: release.map(|c| c.to_owned()),
            tags: hashmap!{},
            environment: environment.map(|c| c.to_owned()),
            modules: hashmap!{},
            extra: hashmap!{},
            fingerprint: fingerprint.unwrap_or(vec![]),
        }
    }

    pub fn push_tag(&mut self, key: String, value: String) {
        self.tags.insert(key, value);
    }
}

#[derive(Debug, Clone, Serialize)]
pub struct SDK {
    name: String,
    version: String,
}

#[derive(Debug, Clone, PartialEq, Serialize)]
pub struct Device {
    name: String,
    version: String,
    build: String,
}

impl Device {
  pub fn new(name: String, version: String, build: String) -> Device {
    Device {
      name: name,
      version: version,
      build: build
    }
  }
}

impl Default for Device {
    fn default() -> Device {
        Device {
            name: env::var_os("OSTYPE")
                .and_then(|cs| cs.into_string().ok())
                .unwrap_or("".to_string()),
            version: "".to_string(),
            build: "".to_string()
        }
    }
}

#[derive(Debug, Clone, PartialEq, Eq)]
pub struct SentryCredential {
    pub key: String,
    pub secret: String,
    pub host: String,
    pub project_id: String,
}

#[derive(Debug, Clone, PartialEq, Eq)]
pub struct CredentialParseError {}

impl fmt::Display for CredentialParseError {
    fn fmt(&self, fmt: &mut fmt::Formatter) -> fmt::Result {
        fmt.write_str(self.description())
    }
}

impl Error for CredentialParseError {
    fn description(&self) -> &str {
        "Invalid Sentry DSN syntax. Expected the form `https://{public key}:{private key}@{host}/{project id}`"
    }
}

impl FromStr for SentryCredential {
    type Err = CredentialParseError;
    fn from_str(s: &str) -> std::result::Result<SentryCredential, CredentialParseError> {
        url::Url::parse(s).ok()
            .and_then(|url| {
                let username = url.username().to_string();
                if !username.is_empty() { Some((url, username)) } else { None }
            })
            .and_then(|(url, username)| {
                let password = url.password().map(str::to_string);
                password.map(|pw| (url, username, pw))
            })
            .and_then(|(url, username, pw)| {
                let host = url.host_str().map(str::to_string);
                host.map(|host| (url, username, pw, host))
            })
            .and_then(|(url, username, pw, host)| {
                url.path_segments()
                    .and_then(|paths| paths.last().map(str::to_string))
                    .and_then(|path| if !path.is_empty() { Some((username, pw, host, path)) } else { None })
            })
            .map(|(username, pw, host, path)| {
                SentryCredential {
                    key: username,
                    secret: pw,
                    host: host,
                    project_id: path
                }
            })
            .ok_or_else(|| CredentialParseError {})
    }
}

pub struct Sentry {
    settings: Settings,
    worker: Arc<SingleWorker<Event, SentryCredential>>,
}

#[derive(Debug, PartialEq, Default)]
pub struct Settings {
    pub server_name: String,
    pub release: String,
    pub environment: String,
    pub device: Device
}

impl Settings {
    pub fn new(server_name: String, release: String, environment: String, device: Device) -> Settings {
        Settings {
            server_name: server_name,
            release: release,
            environment: environment,
            device: device
        }
    }
}

header! { (XSentryAuth, "X-Sentry-Auth") => [String] }

impl Sentry {
    pub fn new(server_name: String,
               release: String,
               environment: String,
               credential: SentryCredential)
               -> Sentry {
        let settings = Settings {
            server_name: server_name,
            release: release,
            environment: environment,
            ..Settings::default()
        };

        Sentry::from_settings(settings, credential)
    }

    pub fn from_settings(settings: Settings, credential: SentryCredential) -> Sentry {
        let worker = SingleWorker::new(credential,
                                       Box::new(move |credential, e| {
                                           let _ = Sentry::post(credential, &e);
                                       }));
        Sentry {
            settings: settings,
            worker: Arc::new(worker)
        }
    }



<<<<<<< HEAD
    fn post(credential: &SentryCredential, e: &Event) {
=======
    // POST /api/1/store/ HTTP/1.1
    // Content-Type: application/json
    //
    fn post(credential: &SentryCredential, e: &Event) -> Result<()> {
        // writeln!(&mut ::std::io::stderr(), "SENTRY: {}", e.to_json_string());

>>>>>>> 29648e22
        let mut headers = Headers::new();
        let timestamp = time::get_time().sec.to_string();
        let xsentryauth = format!("Sentry sentry_version=7,sentry_client=rust-sentry/{},\
                                   sentry_timestamp={},sentry_key={},sentry_secret={}",
                                  env!("CARGO_PKG_VERSION"),
                                  timestamp,
                                  credential.key,
                                  credential.secret);
        headers.set(XSentryAuth(xsentryauth));
        headers.set(Authorization(Basic { username: credential.key.clone(), password: Some(credential.secret.clone()) }));
        headers.set(ContentType::json());

        let body = serde_json::to_string(e).unwrap();
        info!("Sentry request: {}", body);

        let mut core = Core::new().unwrap();
        let handle = core.handle();
        let connector = HttpsConnector::new(4, &handle);
        let client = Client::configure().connector(connector).build(&handle);

        // {PROTOCOL}://{PUBLIC_KEY}:{SECRET_KEY}@{HOST}/{PATH}{PROJECT_ID}/store/
        let url = format!("https://{}/api/{}/store/",
                          credential.host,
                          credential.project_id);

<<<<<<< HEAD
        let mut request = Request::new(Method::Post, url.parse().unwrap());
        *request.headers_mut() = headers;
        request.set_body(body);
        let work = client.request(request)
          .and_then(|res| res.body().concat2())
          .map_err(|e| e.to_string())
          .and_then(|b| String::from_utf8(b.to_vec()).map_err(|e| e.to_string()));

        let body = core.run(work).unwrap();
        info!("Sentry response: {}", body);
=======
        let mut res = client.post(&url)
            .headers(headers)
            .body(&body)
            .send()?;

        // Read the Response.
        let mut body = String::new();
        res.read_to_string(&mut body)?;
        trace!("Sentry Response {}", body);
        Ok(())
>>>>>>> 29648e22
    }

    pub fn log_event(&self, e: Event) {
        self.worker.work_with(e);
    }

    pub fn register_panic_handler<F>(&self, maybe_f: Option<F>)
        where F: Fn(&std::panic::PanicInfo) + 'static + Sync + Send
    {

        let device = self.settings.device.clone();
        let server_name = self.settings.server_name.clone();
        let release = self.settings.release.clone();
        let environment = self.settings.environment.clone();

        let worker = self.worker.clone();

        std::panic::set_hook(Box::new(move |info: &std::panic::PanicInfo| {
            let location = info.location()
                .map(|l| format!("{}: {}", l.file(), l.line()))
                .unwrap_or("NA".to_string());
            let msg = match info.payload().downcast_ref::<&'static str>() {
                Some(s) => *s,
                None => {
                    match info.payload().downcast_ref::<String>() {
                        Some(s) => &s[..],
                        None => "Box<Any>",
                    }
                }
            };

            let mut frames = vec![];
            backtrace::trace(|frame: &backtrace::Frame| {
                backtrace::resolve(frame.ip(), |symbol| {
                    let name = symbol.name()
                        .map_or("unresolved symbol".to_string(), |name| name.to_string());
                    let filename = symbol.filename()
                        .map_or("".to_string(), |sym| sym.to_string_lossy().into_owned());
                    let lineno = symbol.lineno().unwrap_or(0);
                    frames.push(StackFrame {
                        filename: filename,
                        function: name,
                        lineno: lineno,
                    });
                });

                true // keep going to the next frame
            });

            let e = Event::new("panic",
                               "fatal",
                               msg,
                               &device,
                               Some(&location),
                               None,
                               Some(&server_name),
                               Some(frames),
                               Some(&release),
                               Some(&environment));
            let _ = worker.work_with(e.clone());
            if let Some(ref f) = maybe_f {
                f(info);
            }
        }));
    }
    pub fn unregister_panic_handler(&self) {
        let _ = std::panic::take_hook();
    }

    // fatal, error, warning, info, debug
    pub fn fatal(&self, logger: &str, message: &str, culprit: Option<&str>) {
        self.log(logger, "fatal", message, culprit, None);
    }
    pub fn error(&self, logger: &str, message: &str, culprit: Option<&str>) {
        self.log(logger, "error", message, culprit, None);
    }
    pub fn warning(&self, logger: &str, message: &str, culprit: Option<&str>) {
        self.log(logger, "warning", message, culprit, None);
    }
    pub fn info(&self, logger: &str, message: &str, culprit: Option<&str>) {
        self.log(logger, "info", message, culprit, None);
    }
    pub fn debug(&self, logger: &str, message: &str, culprit: Option<&str>) {
        self.log(logger, "debug", message, culprit, None);
    }

    fn log(&self,
           logger: &str,
           level: &str,
           message: &str,
           culprit: Option<&str>,
           fingerprint: Option<Vec<String>>) {
        let fpr = match fingerprint {
            Some(f) => f,
            None => {
                vec![logger.to_string(),
                     level.to_string(),
                     culprit.map(|c| c.to_string()).unwrap_or("".to_string())]
            }
        };
        self.worker.work_with(Event::new(logger,
                                         level,
                                         message,
                                         &self.settings.device,
                                         culprit,
                                         Some(fpr),
                                         Some(&self.settings.server_name),
                                         None,
                                         Some(&self.settings.release),
                                         Some(&self.settings.environment)));
    }
}

#[cfg(test)]
mod tests {
    use super::{Device, Sentry, SentryCredential, Settings, SingleWorker};
    use std::sync::{Arc, Mutex};
    use std::sync::atomic::{AtomicUsize, Ordering};
    use std::sync::mpsc::channel;
    use std::thread;
    use std::panic::PanicInfo;

    #[test]
    fn it_should_pass_value_to_worker_thread() {

        let (sender, receiver) = channel();
        let s = Mutex::new(sender);
        let worker = SingleWorker::new("",
                                       Box::new(move |_, v| {
                                           let _ = s.lock().unwrap().send(v);
                                       }));
        let v = "Value";
        worker.work_with(v);

        let recv_v = receiver.recv().ok();
        assert!(recv_v == Some(v));
    }

    #[test]
    fn it_should_pass_value_event_after_thread_panic() {
        let (sender, receiver) = channel();
        let s = Mutex::new(sender);
        let i = AtomicUsize::new(0);
        let worker = SingleWorker::new("",
                                       Box::new(move |_, v| {
            let lock = match s.lock() {
                Ok(guard) => guard,
                Err(poisoned) => poisoned.into_inner(),
            };
            let _ = lock.send(v);

            i.fetch_add(1, Ordering::SeqCst);
            if i.load(Ordering::Relaxed) == 2 {
                panic!("PanicTesting");
            }

        }));
        let v0 = "Value0";
        let v1 = "Value1";
        let v2 = "Value2";
        let v3 = "Value3";
        worker.work_with(v0);
        worker.work_with(v1);
        let recv_v0 = receiver.recv().ok();
        let recv_v1 = receiver.recv().ok();

        while worker.is_alive() {
            thread::yield_now();
        }

        worker.work_with(v2);
        worker.work_with(v3);
        let recv_v2 = receiver.recv().ok();
        let recv_v3 = receiver.recv().ok();

        assert!(recv_v0 == Some(v0));
        assert!(recv_v1 == Some(v1));
        assert!(recv_v2 == Some(v2));
        assert!(recv_v3 == Some(v3));

    }

    #[test]
    fn it_registrer_panic_handler() {
        let sentry = Sentry::new("Server Name".to_string(),
                                 "release".to_string(),
                                 "test_env".to_string(),
                                 SentryCredential {
                                     key: "xx".to_string(),
                                     secret: "xx".to_string(),
                                     host: "app.getsentry.com".to_string(),
                                     project_id: "xx".to_string(),
                                 });

        let (sender, receiver) = channel();
        let s = Mutex::new(sender);

        sentry.register_panic_handler(Some(move |_: &PanicInfo| -> () {
            let lock = match s.lock() {
                Ok(guard) => guard,
                Err(poisoned) => poisoned.into_inner(),
            };
            let _ = lock.send(true);
        }));

        let t1 = thread::spawn(|| {
            panic!("Panic Handler Testing");
        });
        let _ = t1.join();


        assert_eq!(receiver.recv().unwrap(), true);
        sentry.unregister_panic_handler();

    }

    #[test]
    fn it_share_sentry_accross_threads() {
        let sentry = Arc::new(Sentry::new("Server Name".to_string(),
                                          "release".to_string(),
                                          "test_env".to_string(),
                                          SentryCredential {
                                              key: "xx".to_string(),
                                              secret: "xx".to_string(),
                                              host: "app.getsentry.com".to_string(),
                                              project_id: "xx".to_string(),
                                          }));

        let sentry1 = sentry.clone();
        let t1 = thread::spawn(move || sentry1.settings.server_name.clone());
        let sentry2 = sentry.clone();
        let t2 = thread::spawn(move || sentry2.settings.server_name.clone());

        let r1 = t1.join().unwrap();
        let r2 = t2.join().unwrap();

        assert!(r1 == sentry.settings.server_name);
        assert!(r2 == sentry.settings.server_name);
    }

    #[test]
    fn test_parsing_dsn_when_valid() {
        let parsed_creds: SentryCredential = "https://mypublickey:myprivatekey@myhost/myprojectid".parse().unwrap();
        let manual_creds = SentryCredential {
            key: "mypublickey".to_string(),
            secret: "myprivatekey".to_string(),
            host: "myhost".to_string(),
            project_id: "myprojectid".to_string()
        };
        assert_eq!(parsed_creds, manual_creds);
    }

    #[test]
    fn test_parsing_dsn_with_nested_project_id() {
        let parsed_creds: SentryCredential = "https://mypublickey:myprivatekey@myhost/foo/bar/myprojectid".parse().unwrap();
        let manual_creds = SentryCredential {
            key: "mypublickey".to_string(),
            secret: "myprivatekey".to_string(),
            host: "myhost".to_string(),
            project_id: "myprojectid".to_string()
        };
        assert_eq!(parsed_creds, manual_creds);
    }

    #[test]
    fn test_parsing_dsn_when_lacking_project_id() {
        let parsed_creds = "https://mypublickey:myprivatekey@myhost/".parse::<SentryCredential>();
        assert!(parsed_creds.is_err());
    }

    #[test]
    fn test_parsing_dsn_when_lacking_private_key() {
        let parsed_creds = "https://mypublickey@myhost/myprojectid".parse::<SentryCredential>();
        assert!(parsed_creds.is_err());
    }

    #[test]
    fn test_parsing_dsn_when_lacking_protocol() {
        let parsed_creds = "mypublickey:myprivatekey@myhost/myprojectid".parse::<SentryCredential>();
        assert!(parsed_creds.is_err());
    }

    #[test]
    fn test_empty_settings_constructor_matches_empty_new_constructor() {
        let creds = "https://mypublickey:myprivatekey@myhost/myprojectid".parse::<SentryCredential>().unwrap();
        let from_settings = Sentry::from_settings(Settings::default(), creds.clone());
        let from_new = Sentry::new("".to_string(), "".to_string(), "".to_string(), creds);
        assert_eq!(from_settings.settings, from_new.settings);
    }

    #[test]
    fn test_full_settings_constructor_overrides_all_settings() {
        let creds = "https://mypublickey:myprivatekey@myhost/myprojectid".parse::<SentryCredential>().unwrap();
        let server_name = "server_name".to_string();
        let release = "release".to_string();
        let environment = "environment".to_string();
        let device = Device::new("device_name".to_string(), "version".to_string(), "build".to_string());
        let settings = Settings {
            server_name: server_name.clone(),
            release: release.clone(),
            environment: environment.clone(),
            device: device.clone()
        };
        let from_settings = Sentry::from_settings(settings, creds);
        assert_eq!(from_settings.settings.server_name, server_name);
        assert_eq!(from_settings.settings.release, release);
        assert_eq!(from_settings.settings.environment, environment);
        assert_eq!(from_settings.settings.device, device);
    }

    // #[test]
    // fn it_post_sentry_event() {
    //     let sentry = Sentry::new("Server Name".to_string(),
    //                              "release".to_string(),
    //                              "test_env".to_string(),
    //                              SentryCredential {
    //                                  key: "xx".to_string(),
    //                                  secret: "xx".to_string(),
    //                                  host: "app.getsentry.com".to_string(),
    //                                  project_id: "xx".to_string(),
    //                              });
    //
    //     sentry.info("test.logger",
    //                 "Test Message\nThis \"Message\" is nice\\cool!\nEnd",
    //                 None);
    //
    //     thread::sleep(Duration::new(5, 0));
    //
    // }
}<|MERGE_RESOLUTION|>--- conflicted
+++ resolved
@@ -18,7 +18,6 @@
 use std::env;
 use std::error::Error;
 use std::str::FromStr;
-<<<<<<< HEAD
 
 #[macro_use]
 extern crate maplit;
@@ -29,11 +28,10 @@
 extern crate futures;
 use futures::future::Future;
 use futures::Stream;
-=======
+
 // use std::io::Write;
 mod errors;
 pub use self::errors::*;
->>>>>>> 29648e22
 
 #[macro_use]
 extern crate hyper;
@@ -364,16 +362,9 @@
 
 
 
-<<<<<<< HEAD
-    fn post(credential: &SentryCredential, e: &Event) {
-=======
-    // POST /api/1/store/ HTTP/1.1
-    // Content-Type: application/json
-    //
     fn post(credential: &SentryCredential, e: &Event) -> Result<()> {
         // writeln!(&mut ::std::io::stderr(), "SENTRY: {}", e.to_json_string());
 
->>>>>>> 29648e22
         let mut headers = Headers::new();
         let timestamp = time::get_time().sec.to_string();
         let xsentryauth = format!("Sentry sentry_version=7,sentry_client=rust-sentry/{},\
@@ -399,7 +390,6 @@
                           credential.host,
                           credential.project_id);
 
-<<<<<<< HEAD
         let mut request = Request::new(Method::Post, url.parse().unwrap());
         *request.headers_mut() = headers;
         request.set_body(body);
@@ -409,19 +399,8 @@
           .and_then(|b| String::from_utf8(b.to_vec()).map_err(|e| e.to_string()));
 
         let body = core.run(work).unwrap();
-        info!("Sentry response: {}", body);
-=======
-        let mut res = client.post(&url)
-            .headers(headers)
-            .body(&body)
-            .send()?;
-
-        // Read the Response.
-        let mut body = String::new();
-        res.read_to_string(&mut body)?;
-        trace!("Sentry Response {}", body);
+        trace!("Sentry response: {}", body);
         Ok(())
->>>>>>> 29648e22
     }
 
     pub fn log_event(&self, e: Event) {
